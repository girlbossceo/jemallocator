--- conflicted
+++ resolved
@@ -1,11 +1,6 @@
 [package]
-<<<<<<< HEAD
 name = "jemalloc-sys"
-version = "0.5.0+5.3.0"
-=======
-name = "tikv-jemalloc-sys"
 version = "0.5.1+5.3.0-patched"
->>>>>>> 9380f5b2
 authors = [
     "Alex Crichton <alex@alexcrichton.com>",
     "Gonzalo Brito Gadeschi <gonzalobg88@gmail.com>",
